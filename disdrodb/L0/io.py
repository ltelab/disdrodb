--- conflicted
+++ resolved
@@ -116,15 +116,25 @@
     return campaign_name
 
 
-<<<<<<< HEAD
 def get_institute_name(base_dir: str) -> str:
-    """Retrieves the institute name from 'raw_dir' or processed_dir' paths.
+    """Retrives the institute name from 'raw_dir' or processed_dir' paths
 
     Parameters
     ----------
     base_dir : str
-        Input directory path.
-=======
+        Input paths
+
+    Returns
+    -------
+    str
+        Name of the institute
+    """
+
+    base_dir = parse_fpath(base_dir)
+    institute_name = os.path.basename(os.path.dirname(base_dir)).upper()
+    return institute_name
+
+
 def get_L0A_dir(processed_dir: str, station_id: str) -> str:
     """Get L0A directory
 
@@ -134,28 +144,15 @@
         Path of the processed directory
     station_id : int
         ID of the station
->>>>>>> f5816f88
-
-    Returns
-    -------
-    str
-<<<<<<< HEAD
-        Name of the data source.
-    """
-
-    base_dir = parse_fpath(base_dir)
-    institute_name = os.path.basename(os.path.dirname(base_dir)).upper()
-    return institute_name
-
-
-def get_L0A_dir(processed_dir, station_id):
-=======
+
+    Returns
+    -------
+    str
         L0A directory path.
     """
->>>>>>> f5816f88
     dir_path = os.path.join(processed_dir, "L0A", station_id)
     return dir_path
-
+    
 
 def get_L0A_fname(campaign_name: str, station_id: str, suffix: str = "") -> str:
     """build L0A file name.
@@ -247,8 +244,23 @@
     return fname
 
 
-<<<<<<< HEAD
-def get_L0B_fpath(processed_dir, station_id, starting_time=None, ending_time=None):
+def get_L0B_fpath(processed_dir: str, station_id: str, suffix: str = "") -> str:
+    """build L0B file path.
+
+    Parameters
+    ----------
+    campaign_name : str
+        Name of the campaign.
+    station_id : int
+        ID of the station
+    suffix : int, optional
+        suffix, by default ""
+
+    Returns
+    -------
+    str
+        L0B file path.
+    """
     campaign_name = get_campaign_name(processed_dir).replace(".", "-")
     institute_name = get_institute_name(processed_dir).replace(".", "-")
     metadata_content = read_metadata(processed_dir, station_id)
@@ -258,27 +270,6 @@
     if version == "-VERSION-PLACEHOLDER-":
         version = "dev"
     fname = f"DISDRODB.L0B.Raw.{institute_name}.{campaign_name}.{station_id}.{sensor_name}.s{starting_time}.e{ending_time}.p{production_time}.{version}.nc"
-=======
-def get_L0B_fpath(processed_dir: str, station_id: str, suffix: str = "") -> str:
-    """build L0B file path.
-
-    Parameters
-    ----------
-    campaign_name : str
-        Name of the campaign.
-    station_id : int
-        ID of the station
-    suffix : int, optional
-        suffix, by default ""
-
-    Returns
-    -------
-    str
-        L0B file path.
-    """
-    campaign_name = get_campaign_name(processed_dir)
-    fname = get_L0B_fname(campaign_name, station_id, suffix=suffix)
->>>>>>> f5816f88
     dir_path = get_L0B_dir(processed_dir, station_id)
     fpath = os.path.join(dir_path, fname)
     return fpath
